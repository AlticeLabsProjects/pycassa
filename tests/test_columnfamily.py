from pycasso import connect, ColumnFamily, ConsistencyLevel, NotFoundException

from nose.tools import assert_raises

class TestDict(dict):
    pass

class TestColumnFamily:
    def setUp(self):
        self.client = connect()
        self.cf = ColumnFamily(self.client, 'Test Keyspace', 'Test UTF8',
                               write_consistency_level=ConsistencyLevel.ONE,
                               buffer_size=2, timestamp=self.timestamp,
                               dict_class=TestDict)
        try:
            self.timestamp_n = int(self.cf.get('meta')['timestamp'])
        except NotFoundException:
            self.timestamp_n = 0
        self.clear()

    def tearDown(self):
        self.cf.insert('meta', {'timestamp': str(self.timestamp_n)})

    # Since the timestamp passed to Cassandra will be in the same second
    # with the default timestamp function, causing problems with removing
    # and inserting (Cassandra doesn't know which is later), we supply our own
    def timestamp(self):
        self.timestamp_n += 1
        return self.timestamp_n

    def clear(self):
        for key, columns in self.cf.get_range(include_timestamp=True):
            for value, timestamp in columns.itervalues():
                self.timestamp_n = max(self.timestamp_n, timestamp)
            self.cf.remove(key)

    def test_empty(self):
        key = 'random'
        assert_raises(NotFoundException, self.cf.get, key)
        assert len(self.cf.multiget([key])) == 0
        assert len(list(self.cf.get_range())) == 0

    def test_insert_get(self):
        key = 'key1'
        columns = {'1': 'val1', '2': 'val2'}
        assert_raises(NotFoundException, self.cf.get, key)
        self.cf.insert(key, columns)
        assert self.cf.get(key) == columns

    def test_insert_multiget(self):
        key1 = 'key1'
        columns1 = {'1': 'val1', '2': 'val2'}
        key2 = 'key2'
        columns2 = {'3': 'val1', '4': 'val2'}
        missing_key = 'key3'

        self.cf.insert(key1, columns1)
        self.cf.insert(key2, columns2)
        rows = self.cf.multiget([key1, key2, missing_key])
        assert len(rows) == 2
        assert rows[key1] == columns1
        assert rows[key2] == columns2
        assert missing_key not in rows

    def test_insert_get_count(self):
        key = 'count'
        columns = {'1': 'val1', '2': 'val2'}
        self.cf.insert(key, columns)
        assert self.cf.get_count(key) == 2

    def test_insert_get_range(self):
<<<<<<< HEAD
        keys = ['range{0}'.format(i) for i in xrange(5)]
=======
        keys = ['range%i' % i for i in xrange(5)]
>>>>>>> 93c48205
        columns = {'1': 'val1', '2': 'val2'}
        for key in keys:
            self.cf.insert(key, columns)

        rows = list(self.cf.get_range(start=keys[0], finish=keys[-1]))
        assert len(rows) == len(keys)
        for i, (k, c) in enumerate(rows):
            assert k == keys[i]
            assert c == columns

        all_rows = list(self.cf.get_range())
        assert all_rows == rows

    def test_remove(self):
        key = 'key1'
        columns = {'1': 'val1', '2': 'val2'}
        self.cf.insert(key, columns)

        self.cf.remove(key, '2')
        del columns['2']
        assert self.cf.get(key) == {'1': 'val1'}

        self.cf.remove(key)
        assert_raises(NotFoundException, self.cf.get, key)

    def test_dict_class(self):
        self.cf.insert('key1', {'1': 'val1'})
        assert isinstance(self.cf.get('key1'), TestDict)

class TestSuperColumnFamily:
    def setUp(self):
        self.client = connect()
        self.cf = ColumnFamily(self.client, 'Test Keyspace', 'Test Super',
                               write_consistency_level=ConsistencyLevel.ONE,
                               buffer_size=2, timestamp=self.timestamp,
                               super=True)

        try:
            self.timestamp_n = int(self.cf.get('meta')['meta']['timestamp'])
        except NotFoundException:
            self.timestamp_n = 0
        self.clear()

    def tearDown(self):
        self.cf.insert('meta', {'meta': {'timestamp': str(self.timestamp_n)}})

    # Since the timestamp passed to Cassandra will be in the same second
    # with the default timestamp function, causing problems with removing
    # and inserting (Cassandra doesn't know which is later), we supply our own
    def timestamp(self):
        self.timestamp_n += 1
        return self.timestamp_n

    def clear(self):
        for key, columns in self.cf.get_range(include_timestamp=True):
            for subcolumns in columns.itervalues():
                for value, timestamp in subcolumns.itervalues():
                    self.timestamp_n = max(self.timestamp_n, timestamp)
            self.cf.remove(key)

    def test_super(self):
        key = 'key1'
        columns = {'1': {'sub1': 'val1', 'sub2': 'val2'}, '2': {'sub3': 'val3', 'sub4': 'val4'}}
        assert_raises(NotFoundException, self.cf.get, key)
        self.cf.insert(key, columns)
        assert self.cf.get(key) == columns
        assert self.cf.multiget([key]) == {key: columns}
        assert list(self.cf.get_range()) == [(key, columns)]

    def test_super_column_argument(self):
        key = 'key1'
        sub12 = {'sub1': 'val1', 'sub2': 'val2'}
        sub34 = {'sub3': 'val3', 'sub4': 'val4'}
        columns = {'1': sub12, '2': sub34}
        self.cf.insert(key, columns)
        assert self.cf.get(key, super_column='1') == sub12
        assert_raises(NotFoundException, self.cf.get, key, super_column='3')
        assert self.cf.multiget([key], super_column='1') == {key: sub12}
        assert list(self.cf.get_range(super_column='1')) == [(key, {'1': sub12})]<|MERGE_RESOLUTION|>--- conflicted
+++ resolved
@@ -69,11 +69,7 @@
         assert self.cf.get_count(key) == 2
 
     def test_insert_get_range(self):
-<<<<<<< HEAD
-        keys = ['range{0}'.format(i) for i in xrange(5)]
-=======
-        keys = ['range%i' % i for i in xrange(5)]
->>>>>>> 93c48205
+        keys = ['range%s' % i for i in xrange(5)]
         columns = {'1': 'val1', '2': 'val2'}
         for key in keys:
             self.cf.insert(key, columns)
