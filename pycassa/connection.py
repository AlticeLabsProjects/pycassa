--- conflicted
+++ resolved
@@ -40,20 +40,9 @@
 
         client.set_keyspace(keyspace)
 
-<<<<<<< HEAD
-def connect(keyspace, servers=None, framed_transport=True, timeout=None, credentials=None):
-    """
-    Constructs a single Cassandra connection. Initially connects to the first
-    server on the list.
-    
-    If the connection fails, it will attempt to connect to each server on the
-    list in turn until one succeeds. If it is unable to find an active server,
-    it will throw a NoServerAvailable exception.
-=======
         if credentials is not None:
             request = AuthenticationRequest(credentials=credentials)
             client.login(request)
->>>>>>> 50166988
 
         self.keyspace = keyspace
         self.client = client
@@ -65,12 +54,8 @@
             self.recycle = None
 
 
-<<<<<<< HEAD
-def connect_thread_local(keyspace, servers=None, round_robin=True, framed_transport=True, timeout=None, credentials=None):
-=======
 def connect(keyspace, servers=None, framed_transport=True, timeout=None,
             credentials=None, retry_time=60, recycle=None, round_robin=None):
->>>>>>> 50166988
     """
     Constructs a single Cassandra connection. Connects to a randomly chosen
     server on the list.
