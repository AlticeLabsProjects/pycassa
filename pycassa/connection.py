--- conflicted
+++ resolved
@@ -25,12 +25,8 @@
 class Connection(Cassandra.Client):
     """Encapsulation of a client session."""
 
-<<<<<<< HEAD
-    def __init__(self, keyspace, server, framed_transport=True, timeout=None, credentials=None):
-=======
     def __init__(self, keyspace, server, framed_transport=True, timeout=None,
                  credentials=None, api_version=None):
->>>>>>> 4cfe3059
         self.keyspace = None
         self.server = server
         server = server.split(':')
