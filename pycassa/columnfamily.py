--- conflicted
+++ resolved
@@ -563,7 +563,6 @@
         -------
         int timestamp
         """
-<<<<<<< HEAD
         return self.batch_insert({row: columns},
                                  write_consistency_level = write_consistency_level)
 
@@ -593,36 +592,21 @@
 
             for c, v in cs.iteritems():
                 if self.super:
-                    subc = [Column(name=subname, value=subvalue, clock=clock) \
+                    subc = [Column(name=self._pack_name(subname), \
+                                       value=self._pack_value(subvalue, subname), clock=clock) \
                                 for subname, subvalue in v.iteritems()]
-                    column = SuperColumn(name=c, columns=subc)
+                    column = SuperColumn(name=self._pack_name(c, is_supercol_name=True), columns=subc)
                     cols.append(Mutation(column_or_supercolumn=ColumnOrSuperColumn(super_column=column)))
                 else:
-                    column = Column(name=c, value=v, clock=clock)
+                    column = Column(name=self._pack_name(c), value=self._pack_value(v, c), clock=clock)
                     cols.append(Mutation(column_or_supercolumn=ColumnOrSuperColumn(column=column)))
 
             if cols:
                 mutation_map[row] = {self.column_family: cols}
 
         self.client.batch_mutate(mutation_map,
-=======
-
-        clock = Clock(timestamp=self.timestamp())
-
-        cols = []
-        for c, v in columns.iteritems():
-            if self.super:
-                subc = [Column(name=self._pack_name(subname), \
-                               value=self._pack_value(subvalue, subname), clock=clock) \
-                        for subname, subvalue in v.iteritems()]
-                column = SuperColumn(name=self._pack_name(c, is_supercol_name=True), columns=subc)
-                cols.append(Mutation(column_or_supercolumn=ColumnOrSuperColumn(super_column=column)))
-            else:
-                column = Column(name=self._pack_name(c), value=self._pack_value(v, c), clock=clock)
-                cols.append(Mutation(column_or_supercolumn=ColumnOrSuperColumn(column=column)))
-        self.client.batch_mutate({key: {self.column_family: cols}},
->>>>>>> 05ea61ff
                                  self._wcl(write_consistency_level))
+
         return clock.timestamp
 
     def remove(self, key, columns=None, super_column=None, write_consistency_level = None):
